import time

import torch
from ax.service.managed_loop import optimize

import network.utils as utils
import network.models.srs_loss as losses
import network.datasets as datasets
from network.models.morph import Block, Cell, OutputCell, Morph
from network.parsers.argument_parser import ArgumentParser
from network.trainers import train_hidden, train_output, Trainer


data_channels = 3
in_channels = 16
epochs = 200
output_epochs = 100
opt_hyper_trials = 10
opt_hyper_epochs_per_trial = 5
opt_channels_trials = 20
opt_channels_epochs_per_trial = 10
max_layers = 5
checkpoint_path = "./checkpoint/bayesian_start.pth"
best_path = "./checkpoint/best.pth"
useful_layer = True

opt = None
model = None
hidden_criterion = None
output_criterion = None
loader = None
val_loader = None
device = None
parameters = {
    'lr': 0.1
}

def modify_commandline_options(parser, **kwargs):
    loss_names = [
        'srs_raw',
        'srs_nmse',
        'srs_alignment',
        'srs_upper_tri_alignment',
        'srs_contrastive',
        'srs_log_contrastive'
    ]
    parser.add_argument('--hidden_objective',
        choices=loss_names + [_ + '_neo' for _ in loss_names],
        default='srs_alignment',
        help='Proxy hidden objective.')
    return parser


def get_hidden_criterion(opt):
    selected_loss_fn = getattr(losses, opt.hidden_objective)
    return selected_loss_fn(opt.activation, opt.n_classes)


def get_module(parameterization):
    net = torch.load(checkpoint_path)
    if (net.n_modules == 0):
        net.add_pending(torch.nn.Conv2d(data_channels, in_channels, kernel_size=3, stride=1, padding=1, bias=False).to(device))
        net.add_pending(torch.nn.BatchNorm2d(in_channels).to(device))
    cell = Cell(in_channels=in_channels, use_residual=True, blocks=[
        Block(in_channels, parameterization.get('out1', 16), 3),
        Block(parameterization.get('out1', 16), parameterization.get('out2', 16), 3),
        Block(in_channels, parameterization.get('out3', 16), 5),
        Block(parameterization.get('out3', 16), parameterization.get('out4', 16), 5),
        Block(in_channels, parameterization.get('out5', 16), 7),
        Block(parameterization.get('out5', 16), parameterization.get('out6', 16), 7),
    ]).to(device)
    net.add_pending(cell)
    print(f"Trying a model with {net.n_params()} params, of which {net.n_trainable_params()} are trainable")
    return net


def evaluate_hyper_params(parameterization):
    global opt
    global loader
    global val_loader
    start_time = time.monotonic()
    print(f'Optimizing HyperParam - {parameterization}')

    net = get_module(parameterization)
    opt.batch_size = parameterization['batch_size']
    loader, val_loader = datasets.get_dataloaders(opt)
    val_result = train_pending(net, { 'lr': parameterization['lr'] }, opt_hyper_epochs_per_trial)

    seconds = time.monotonic() - start_time
    print(f'Optimizing - Alignment: {val_result}, Seconds: {seconds}', end='')
    val_result -= seconds * 1e-4
    print(f', Metric: {val_result}')

    return val_result


def evaluate_channels(parameterization):
    print(f'Optimizing Channels - {parameterization}')

    net = get_module(parameterization)
    val_result = train_pending(net, parameters, opt_channels_epochs_per_trial)

    resource_constraint = 0
<<<<<<< HEAD
    # for i in range(6):
    #     if (i < 2):
    #         kernel_size = 9
    #     elif (i < 4):
    #         kernel_size = 25
    #     else:
    #         kernel_size = 49
    #     resource_constraint += (parameterization['out' + str(i + 1)] * kernel_size)
    # resource_constraint *= 3e-6
=======
    for i in range(6):
        if (i < 2):
            kernel_size = 9
        elif (i < 4):
            kernel_size = 25
        else:
            kernel_size = 49
        resource_constraint += (parameterization['out' + str(i + 1)] * kernel_size)
    resource_constraint *= 1e-6
>>>>>>> 184aaa2e

    print(f'Optimizing - Alignment: {val_result}, ResConst: {resource_constraint}', end='')
    # val_result -= resource_constraint
    print(f', Metric: {val_result}')

    return val_result


def train_pending(net, parameters, epochs, save_model=False):
    optimizer = torch.optim.Adam(net.get_trainable_params(), lr=parameters['lr'])
    trainer = Trainer(
        opt=opt,
        model=net,
        set_eval=None,
        optimizer=optimizer,
        val_metric_name=opt.hidden_objective)
    return train_hidden(
        opt,
        n_epochs=epochs,
        trainer=trainer,
        loader=loader,
        val_loader=val_loader,
        criterion=hidden_criterion,
        part_id=net.n_modules + 1,
        device=device,
        save_model=save_model)


def main():
    global opt
    global loader
    global val_loader
    global model
    global hidden_criterion
    global output_criterion
    global parameters

    opt = ArgumentParser().parse()
    utils.set_logger(opt=opt, filename='train.log', filemode='w')
    if opt.seed:
        utils.make_deterministic(opt.seed)
    best_val_accuracy = 0
    model = Morph().to(device)

    hidden_criterion = get_hidden_criterion(opt)
    output_criterion = torch.nn.CrossEntropyLoss() if opt.loss == 'xe' else torch.nn.MultiMarginLoss()

    for i in range(max_layers):
        # Save current model for resetting on bayesian trials and after
        torch.save(model, checkpoint_path)

        # Search for best hyper parameters
        best_hyper_params, _, _, _ = optimize(
            parameters=[
                {"name": "lr", "type": "range", "bounds": [0.0001, 0.01], "log_scale": True},
                {"name": "batch_size", "type": "choice", "values": [16, 32, 64, 128, 256, 512, 1024]},
            ],
            total_trials=opt_hyper_trials,
            evaluation_function=evaluate_hyper_params,
            objective_name=opt.hidden_objective,
        )
        print("BEST HYPER_PARAMS: ", end='')
        print(best_hyper_params)
        parameters = { 'lr': best_hyper_params['lr'] }
        opt.batch_size = best_hyper_params['batch_size']
        loader, val_loader = datasets.get_dataloaders(opt)

        # Search for best channels
        best_channels, _, _, _ = optimize(
            parameters=[
                {"name": "out1", "type": "choice", "values": [4, 8, 16, 32, 64, 128]},
                {"name": "out2", "type": "choice", "values": [4, 8, 16, 32, 64, 128]},
                {"name": "out3", "type": "choice", "values": [4, 8, 16, 32, 64, 128]},
                {"name": "out4", "type": "choice", "values": [4, 8, 16, 32, 64, 128]},
                {"name": "out5", "type": "choice", "values": [4, 8, 16, 32, 64, 128]},
                {"name": "out6", "type": "choice", "values": [4, 8, 16, 32, 64, 128]},
            ],
            total_trials=opt_channels_trials,
            evaluation_function=evaluate_channels,
            objective_name=opt.hidden_objective,
        )
        print("BEST CHANNELS: ", end='')
        print(best_channels)

        # Reset model
        model = torch.load(checkpoint_path)

        # Add components with best parameters
        if (model.n_modules == 0):
            model.add_pending(torch.nn.Conv2d(data_channels, in_channels, kernel_size=3, stride=1, padding=1, bias=False).to(device))
            model.add_pending(torch.nn.BatchNorm2d(in_channels).to(device))
        cell = Cell(in_channels=in_channels, use_residual=True, blocks=[
            Block(in_channels, best_channels['out1'], 3),
            Block(best_channels['out1'], best_channels['out2'], 3),
            Block(in_channels, best_channels['out3'], 5),
            Block(best_channels['out3'], best_channels['out4'], 5),
            Block(in_channels, best_channels['out5'], 7),
            Block(best_channels['out5'], best_channels['out6'], 7),
        ]).to(device)
        model.add_pending(cell)

        # Train for given epochs and then freeze
        new_accuracy = train_pending(model, parameters, epochs, True)

        print(f'new_acc: {new_accuracy} best_acc: {best_val_accuracy}')
        if new_accuracy > 1.01 * best_val_accuracy: # Be better with at least 1%
            print(f'Better acc from new layer:')
            print(f'{new_accuracy} > {best_val_accuracy}')
            best_val_accuracy = new_accuracy
            model = torch.load(best_path)
            model.freeze_pending()
        else:
            print('New layer did not improve upon previous, STOPPING HIDDEN TRAINING')
            model.clear_pending()
            model.frozen[-1].use_residual = False
            break

<<<<<<< HEAD
    print(f"TOTAL PARAMS FOR HIDDEN LAYERS: {net.n_params()}")
=======
    print(f"TOTAL PARAMS FOR HIDDEN LAYERS: {model.n_params()}")
>>>>>>> 184aaa2e

    # Train output layer
    model.add_pending(OutputCell(in_channels, opt.n_classes).to(device))
    optimizer = torch.optim.Adam(model.get_trainable_params(), lr=parameters['lr'])
    trainer = Trainer(
        opt=opt,
        model=model,
        set_eval=None,
        optimizer=optimizer,
        val_metric_name=opt.hidden_objective,
        val_metric_obj='max')
    train_output(
        opt=opt,
        n_epochs=output_epochs,
        trainer=trainer,
        loader=loader,
        val_loader=val_loader,
        criterion=output_criterion,
        part_id=model.n_modules,
        device=device)

<<<<<<< HEAD
    print(f"TOTAL PARAMS FOR ENTIRE NETWORK: {net.n_params()}")
=======
    print(f"TOTAL PARAMS FOR ENTIRE NETWORK: {model.n_params()}")
>>>>>>> 184aaa2e

if __name__ == '__main__':
    device = 'cuda' if torch.cuda.is_available() else 'cpu'
    print("USING DEVICE " + device)
    if device == 'cuda':
        torch.backends.cudnn.benchmark = True
    main()<|MERGE_RESOLUTION|>--- conflicted
+++ resolved
@@ -101,17 +101,6 @@
     val_result = train_pending(net, parameters, opt_channels_epochs_per_trial)
 
     resource_constraint = 0
-<<<<<<< HEAD
-    # for i in range(6):
-    #     if (i < 2):
-    #         kernel_size = 9
-    #     elif (i < 4):
-    #         kernel_size = 25
-    #     else:
-    #         kernel_size = 49
-    #     resource_constraint += (parameterization['out' + str(i + 1)] * kernel_size)
-    # resource_constraint *= 3e-6
-=======
     for i in range(6):
         if (i < 2):
             kernel_size = 9
@@ -121,7 +110,6 @@
             kernel_size = 49
         resource_constraint += (parameterization['out' + str(i + 1)] * kernel_size)
     resource_constraint *= 1e-6
->>>>>>> 184aaa2e
 
     print(f'Optimizing - Alignment: {val_result}, ResConst: {resource_constraint}', end='')
     # val_result -= resource_constraint
@@ -239,11 +227,7 @@
             model.frozen[-1].use_residual = False
             break
 
-<<<<<<< HEAD
-    print(f"TOTAL PARAMS FOR HIDDEN LAYERS: {net.n_params()}")
-=======
     print(f"TOTAL PARAMS FOR HIDDEN LAYERS: {model.n_params()}")
->>>>>>> 184aaa2e
 
     # Train output layer
     model.add_pending(OutputCell(in_channels, opt.n_classes).to(device))
@@ -265,11 +249,7 @@
         part_id=model.n_modules,
         device=device)
 
-<<<<<<< HEAD
-    print(f"TOTAL PARAMS FOR ENTIRE NETWORK: {net.n_params()}")
-=======
     print(f"TOTAL PARAMS FOR ENTIRE NETWORK: {model.n_params()}")
->>>>>>> 184aaa2e
 
 if __name__ == '__main__':
     device = 'cuda' if torch.cuda.is_available() else 'cpu'
